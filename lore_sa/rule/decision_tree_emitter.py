--- conflicted
+++ resolved
@@ -16,7 +16,7 @@
 
 class DecisionTreeRuleEmitter(Emitter):
 
-    def get_rule(self, x: np.array, dt: DecisionTreeSurrogate, dataset: TabularDataset, encdec: EncDec = None, multi_label: bool = False):
+    def get_rule(self, x: np.array, dt: DecisionTreeSurrogate, dataset: TabularDataset, encdec: EncDec = None):
         """
         Extract the rules as the promises and consequences {p -> y}, starting from a Decision Tree
 
@@ -28,7 +28,6 @@
         :param [DecisionTreeSurrogate] dt:
         :param [TabularDataset] dataset:
         :param [EncDec] encdec:
-        :param [boolean] multi_label:
         :return [Rule]: Rule objects
         """
         x = x.reshape(1, -1)
@@ -36,14 +35,13 @@
         threshold = dt.tree_.threshold
         predicted_class = dt.predict(x)
 
-        cons = Expression(dataset.class_name, operator.eq, predicted_class)
+        consequence = Expression(variable=dataset.class_name, operator=operator.eq, value=predicted_class)
 
         leave_id = dt.apply(x)
         node_index = dt.decision_path(x).indices
 
         feature_names = dataset.get_features_names()
         numeric_columns = dataset.get_numeric_columns()
-        class_values = dataset.get_class_values()
 
         premises = list()
         for node_id in node_index:
@@ -67,23 +65,8 @@
                     thr = threshold[node_id]
                 premises.append(Expression(attribute, op, thr))
 
-        dt_outcome = dt.predict(x)[0]
-<<<<<<< HEAD
-        consequences = Expression(variable=class_values[int(dt_outcome)], operator=operator.eq, value=dt_outcome) if not multi_label else self.multilabel2expression(dt_outcome, class_values)
-=======
-        #consequences = class_values[int(dt_outcome)] if not multi_label else multilabel2str(dt_outcome, class_values)
->>>>>>> c9ca41cd
         premises = self.compact_premises(premises)
-        return Rule(premises, cons)
-
-    def multilabel2expression(self, y, class_values):
-        """
-        Return a list of Expression starting from outcomes and classe_values multilabel. Use for consequences.
-        :param y: predicted values
-        :param class_values:
-        :return [Expression]:
-        """
-        return [Expression(variable=class_values[i], operator=operator.eq, value=y[i]) for i in range(len(y)) if y[i] == 1.0]
+        return Rule(premises, consequence)
 
     def compact_premises(self, premises_list):
         attribute_list = defaultdict(list)
@@ -96,10 +79,10 @@
                 min_thr = None
                 max_thr = None
                 for av in alist:
-                    if av.op == operator.le:
-                        max_thr = min(av.thr, max_thr) if max_thr else av.thr
+                    if av.operator == operator.le:
+                        max_thr = min(av.value, max_thr) if max_thr else av.value
                     elif av.op == operator.gt:
-                        min_thr = max(av.thr, min_thr) if min_thr else av.thr
+                        min_thr = max(av.value, min_thr) if min_thr else av.value
 
                 if max_thr:
                     compact_plist.append(Expression(att, operator.le, max_thr))
