<<<<<<< HEAD
from .rule_getter import RuleGetter
from .rule_getter_binary import RuleGetterBinary
from .rule import Rule,Expression

__all__ = ["RuleGetter",
           "RuleGetterBinary",
           "Expression",
           'Rule']
=======
from .emitter import Emitter
from .decision_tree_emitter import DecisioTreeRuleEmitter
from .rule import Rule

__all__ = ["Emitter",
           "DecisioTreeRuleEmitter"]
>>>>>>> 5d7ec83d
<|MERGE_RESOLUTION|>--- conflicted
+++ resolved
@@ -1,17 +1,6 @@
-<<<<<<< HEAD
-from .rule_getter import RuleGetter
-from .rule_getter_binary import RuleGetterBinary
-from .rule import Rule,Expression
-
-__all__ = ["RuleGetter",
-           "RuleGetterBinary",
-           "Expression",
-           'Rule']
-=======
 from .emitter import Emitter
 from .decision_tree_emitter import DecisioTreeRuleEmitter
 from .rule import Rule
 
 __all__ = ["Emitter",
-           "DecisioTreeRuleEmitter"]
->>>>>>> 5d7ec83d
+           "DecisioTreeRuleEmitter"]