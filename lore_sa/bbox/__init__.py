--- conflicted
+++ resolved
@@ -1,16 +1,8 @@
 from .bbox import AbstractBBox
-<<<<<<< HEAD
 # from .keras_classifier_wrapper import keras_classifier_wrapper
 # from .keras_ts_classifier_wrapper import keras_ts_classifier_wrapper
 from .sklearn_classifier_bbox import sklearn_bbox
 #from .sklearn_ts_classifier_wrapper import sklearn_ts_classifier_wrapper
-
-__all__ = [
-    "AbstractBBox",
-   
-    "sklearn_classifier_bbox",
-   
-=======
 from .keras_classifier_wrapper import keras_classifier_wrapper
 from .keras_ts_classifier_wrapper import keras_ts_classifier_wrapper
 from .sklearn_classifier_wrapper import sklearn_classifier_wrapper
@@ -19,10 +11,12 @@
 
 __all__ = [
     "AbstractBBox",
+   
+    "sklearn_classifier_bbox",
+   
     "keras_classifier_wrapper",
     "keras_ts_classifier_wrapper",
     "sklearn_bbox",
     "sklearn_classifier_wrapper",
     "sklearn_ts_classifier_wrapper"
->>>>>>> bd19e60a
 ]